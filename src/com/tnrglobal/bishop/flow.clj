--- conflicted
+++ resolved
@@ -164,8 +164,8 @@
   [type-map]
   (if type-map
     (if (:minor type-map)
-      (.toLowerCase (apply str (interpose "/" (vals type-map))))
-      (first (vals type-map)))))
+      (.toLowerCase (apply str (interpose "/" [(:major type-map) (:minor type-map)])))
+      (:major type-map))))
 
 (defn acceptable-type
   "Compares the provided accept-header against a sequence of
@@ -646,14 +646,6 @@
 
 (defn f7
   [resource request response state]
-<<<<<<< HEAD
-  (let [acceptable (:acceptable-encoding request)]
-    (if (and (or (= "*" acceptable)
-                 (some #(= acceptable (.toLowerCase %))
-                       (keys (apply-callback request resource :encodings-provided)))))
-      #(g7 resource request response (assoc state :f7 true))
-      (response-code 406 request response state :f7))))
-=======
   (let [hdrs (header-value "accept-encoding" (:headers request))
         enc-maps (parse-accept-header hdrs)
         ;; add identity map, if not already present
@@ -670,30 +662,16 @@
                        (filter #(encodings (:major %)))
                        (filter #(> (:q %) 0)))]
     (if (empty? available)
-      (response-error 406 request response state :f7)
-      #(g7 resource request response (assoc state :f7 true)))))
->>>>>>> e8c60819
+      (response-code 406 request response state :f7)
+      #(g7 resource
+           (assoc request :acceptable-encoding (content-type-string (first available)))
+           response
+           (assoc state :f7 true)))))
 
 (defn f6
   [resource request response state]
   (if (header-value "accept-encoding" (:headers request))
-<<<<<<< HEAD
-    (let [acceptable (acceptable-type
-                      (let [encodings (keys (apply-callback request resource
-                                                            :encodings-provided))]
-                        (if (> 1 (count encodings))
-                          (conj encodings "*")
-                          encodings))
-                      (header-value "accept-encoding" (:headers request)))]
-      (if acceptable
-        #(f7 resource
-             (assoc request :acceptable-encoding acceptable)
-             response
-             (assoc state :f6 true))
-        (response-code 406 request response state :f6)))
-=======
     #(f7 resource request response (assoc state :f6 true))
->>>>>>> e8c60819
     #(g7 resource request response (assoc state :f6 false))))
 
 (defn e6
